include Adapton_lib

open Adapton_structures
open Adapton_core
open Primitives
open GrifolaType

module Types = AdaptonTypes
module Statistics = AdaptonStatistics
module ArtLib (* : ArtLibType *) = Grifola.Default.ArtLib
module Name : NameType = Key

module type Store = sig
    type sto
    type t = sto
    type a
    type b
    val mt : sto
    val lookup : sto -> a -> b option
    val ext : sto -> a -> b -> sto
    val hash : int -> sto -> int
    val string : sto -> string
    val sanitize : sto -> sto
    val equal : sto -> sto -> bool
  end

module AssocStore (A:DatType)(B:DatType) = struct
  type a = A.t
  type b = B.t

  module St = SpreadTree.MakeSpreadTree(ArtLib)(Name)
                                       (Types.Tuple2(A)(B))

  module List = St.List
  type sto = List.Data.t
  type t = sto

  let mt = []

  let rec lookup : sto -> 'a -> 'b option =
    fun s x -> match s with
                 `Cons ((y, b), s) when (y = x) -> Some b
               | `Cons (_, s) -> lookup s x
               | `Nil -> None
               | `Name(_, s) -> lookup s x
               | `Art(a) -> lookup (List.Art.force a) x

  let ext : Name.t -> sto -> 'a -> 'b -> sto =
    let list_mfn =
      List.Art.mk_mfn (Name.gensym "sto") (module List.Data) (fun _ l -> l)
    in
    fun nm s x v ->
    let nm1, nm2 = Name.fork nm in
    `Name(nm1, `Art( list_mfn.mfn_nart nm2 (`Cons ((x, v), s))))

  (* FIXME: degenerate hash *)
  let hash : int -> sto -> int =
    fun seed s ->
    0

  (* FIXME: *)
  let string : sto -> string =
    fun s ->
    failwith "Not implemented"

  (* FIXME: no op *)
  let sanitize : sto -> sto =
    fun s -> s

  let equal : sto -> sto -> bool =
    fun s1 s2 -> s1 = s2

end

module StoStringInt = AssocStore (Types.String)(Types.Tuple2(Types.Int)(Types.Int))
open StoStringInt

type store = sto

type aexpr =
  | Int of int
  | Plus of aexpr * aexpr
  | Minus of aexpr * aexpr
  | Times of aexpr * aexpr
  | Var of string

type bexpr =
  | True
  | False
  | Not of bexpr
  | And of bexpr * bexpr
  | Or of bexpr * bexpr
  | Eq of aexpr * aexpr
  | Leq of aexpr * aexpr

type cmd =
  | Skip
  | Assign of string * aexpr
  | Seq of cmd * cmd
  | If of bexpr * cmd * cmd
  | While of bexpr * cmd

let rec aeval s = function
  | Int n -> n
  | Plus (e1, e2) -> (aeval s e1) + (aeval s e2)
  | Minus (e1, e2) -> (aeval s e1) - (aeval s e2)
  | Times (e1, e2) -> (aeval s e1) * (aeval s e2)
  | Var x ->
     (match lookup s x with
      | Some (i, j) -> i
      | None -> failwith "Unset variable")

let rec beval s = function
  | True -> true
  | False -> false
  | Not b -> not (beval s b)
  | And (b1, b2) -> (beval s b1) && (beval s b2)
  | Or (b1, b2) -> (beval s b1) || (beval s b2)
  | Leq (a1, a2) -> (aeval s a1) <= (aeval s a2)
  | Eq (a1, a2) -> (aeval s a1) = (aeval s a2)


type 'a art_cmd =
  | Skip
  | Assign of string * aexpr
  | Seq of 'a art_cmd * 'a art_cmd
  | If of bexpr * 'a art_cmd * 'a art_cmd
  | While of bexpr * 'a art_cmd
  (* Boilerplate cases: *)
  | Art of 'a
  | Name of Name.t * 'a art_cmd

module rec Cmd
           : sig
               module Data : DatType
               module Art : ArtType
             end
           with type Data.t = Cmd.Art.t art_cmd
            and type Art.Data.t = Cmd.Art.t art_cmd
            and type Art.Name.t = Name.t
                                  = struct
                       module Data = struct
                         type t = Cmd.Art.t art_cmd
                         let rec string x = failwith "todo"
                         let rec hash seed x = failwith "todo"
                         let rec equal xs ys = failwith "todo"
                         let rec sanitize x = failwith "todo"
                       end
                       (* Apply the library's functor: *)
                       module Art = ArtLib.MakeArt(Name)(Data)
                     end

let cmd_mfn =
  Cmd.Art.mk_mfn
    (Name.gensym "cmd")
    (module Cmd.Data)
    (fun _ c -> c)

let rec ceval cmd s =
  (* next step is to use mk_mfn *)

  let mfn =
    List.Art.mk_mfn
      (Name.gensym "ceval")
      (module Types.Tuple2(List.Data)(Cmd.Data))
      (fun mfn (s, cmd) ->
       let ceval s c = mfn.List.Art.mfn_data (s,c) in
       match cmd with
       | Skip -> s
       | Assign (x, a) ->
          let cnt = match lookup s x with
	    | None -> 0
	    | Some (_, count) -> count + 1
          in
          let nm = Name.pair (Name.gensym x)
                             (Name.gensym (string_of_int cnt))
          in
	  let i = aeval s a in
          ext nm s x (i, cnt)

       | Seq (c0, c1) -> ceval (ceval s c0) c1

       | If (b, c0, c1) ->
          (match beval s b with
             true -> ceval s c0
           | false -> ceval s c1)
       | (While (b, c)) as w -> ceval s (If (b, Seq(c, w), Skip))

       | Art a ->
          ceval s (Cmd.Art.force a)

       | Name(nm, cmd) ->
          List.Art.force (mfn.mfn_nart nm (s,cmd))
      )
  in
  mfn.mfn_data (cmd, s)

<<<<<<< HEAD

let rec seq : cmd list -> cmd = fun cs ->
  match cs with
  | [] -> Skip
  | c::cs -> Seq (c, seq cs)

let fact : cmd =
  seq [Assign ("n", Int 5);
       Assign ("f", Int 1);       
       While (Leq (Int 0, Var "n"),
	      seq [Assign ("f", Times (Var "n", Var "f"));
		   Assign ("n", Minus (Var "n", Int 1))])]

let rec leftmost_set : Cmd.Data.t -> Cmd.Art.t option = function 
  | Name (nm, Art (a)) ->
     (match (Cmd.Art.force a) with
     | Skip -> None
     | Assign _ -> Some a
     | Seq (c1, c2) -> leftmost_set c1
     | If (b, c1, c2) -> leftmost_set c1
     | While (b, c) -> leftmost_set c)
				    
let replace_leftmost : Cmd.Data.t -> Cmd.Data.t -> unit =
  fun cmd cmd0 ->
  let Some a = leftmost_set cmd in
  Cmd.Art.set a cmd0

     
let rec annotate : cmd -> Cmd.Data.t = 
=======
let rec annotate : cmd -> Cmd.Data.t =
>>>>>>> 8a609236
  fun c ->
  let recur (c:cmd) = match c with
    | Skip -> Skip
    | Assign (x, a) -> Assign (x, a)
    | Seq (c1, c2) ->
       Seq (annotate c1, annotate c2)
    | If (b, c1, c2) ->
       If (b, annotate c1, annotate c2)
    | While (b, c) ->
       While (b, annotate c)
  in
  Name (Name.nondet (),
        Art (cmd_mfn.mfn_nart (Name.nondet ()) (recur c)))

(*
  | Art of 'a
  | Name of Name.t * 'a art_cmd
 *)

<<<<<<< HEAD
let main =
  let p = annotate fact in
  let s = ceval `Nil p in
  print_string (List.Data.string s);
  replace_leftmost p (Assign ("x", Int 6));
  let s1 = ceval `Nil p in
  print_string (List.Data.string s1)

=======
let test_cmd_mutation cmd storein mutator =
  let (storeout, stats1) =
    AdaptonStatistics.measure (
        (fun () -> ceval storein cmd)
      )
  in
  Printf.printf "sto1=%s\n" (List.Data.string storeout) ;
  mutator cmd ;
  let (storeout, stats2) =
    AdaptonStatistics.measure (
        (fun () -> ceval storein cmd)
      )
  in
  Printf.printf "sto2=%s\n" (List.Data.string storeout) ;
  (stats1, stats2)

let stats_print msg stats =
  Printf.printf "%s: create: %d, evaluate: %d\n%!"
                msg
                stats.AdaptonStatistics.create
                stats.AdaptonStatistics.evaluate

let main () =
  let stats1, stats2 = test_cmd_mutation
                         (failwith "todo")
                         (failwith "todo")
                         (fun cmd -> failwith "todo")
  in
  stats_print "run1" stats1 ;
  stats_print "run2" stats2 ;
  ()
>>>>>>> 8a609236
<|MERGE_RESOLUTION|>--- conflicted
+++ resolved
@@ -195,8 +195,6 @@
   in
   mfn.mfn_data (cmd, s)
 
-<<<<<<< HEAD
-
 let rec seq : cmd list -> cmd = fun cs ->
   match cs with
   | [] -> Skip
@@ -225,9 +223,6 @@
 
      
 let rec annotate : cmd -> Cmd.Data.t = 
-=======
-let rec annotate : cmd -> Cmd.Data.t =
->>>>>>> 8a609236
   fun c ->
   let recur (c:cmd) = match c with
     | Skip -> Skip
@@ -247,7 +242,7 @@
   | Name of Name.t * 'a art_cmd
  *)
 
-<<<<<<< HEAD
+(*
 let main =
   let p = annotate fact in
   let s = ceval `Nil p in
@@ -255,8 +250,8 @@
   replace_leftmost p (Assign ("x", Int 6));
   let s1 = ceval `Nil p in
   print_string (List.Data.string s1)
-
-=======
+ *)
+
 let test_cmd_mutation cmd storein mutator =
   let (storeout, stats1) =
     AdaptonStatistics.measure (
@@ -281,11 +276,10 @@
 
 let main () =
   let stats1, stats2 = test_cmd_mutation
-                         (failwith "todo")
-                         (failwith "todo")
-                         (fun cmd -> failwith "todo")
+			 (annotate fact)
+			 `Nil
+			 (fun p -> replace_leftmost p (Assign ("n", Int 6)))
   in
   stats_print "run1" stats1 ;
   stats_print "run2" stats2 ;
-  ()
->>>>>>> 8a609236
+  ()