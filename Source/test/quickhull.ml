--- conflicted
+++ resolved
@@ -494,82 +494,4 @@
     let hull = quickhull nm points in
     ints_of_points hull
 
-<<<<<<< HEAD
-=======
-  (* ////////////////// *)
-  (* // Rope Version // *)
-  (* ////////////////// *)
-
-  let rope_quickhull_rec : Name.t -> line -> PointRope.Data.t -> PointRope.Data.t =
-    (* Adapton: Use a memo table here.  Our accumulator, hull_accum, is
-       a nominal list.  We need to use names because otherwise, the
-       accumulator will be unlikely to match after a small change. *)
-    fun (namespace : Name.t) ->
-    let furthest_point = furthest_point_from_line namespace in
-    let module AA = PointRope.Art in
-    let mfn = AA.mk_mfn (Name.pair (Name.gensym "rope_quick_hull") namespace)
-      (module Types.Tuple2
-        (Types.Tuple2(Point)(Point))
-        (PointRope.Data)
-      )
-      (* INVARIANT: All the input points are *above* the given line. *)
-      (fun r ((p1,p2) as line, points) ->
-        (* using length because rope_filter is not currently guarenteed to be minimal, ei, might be `Two(`Zero, One(x)) *)
-        if Seq.rope_length points <= 0 then `Zero else
-        let pivot_point, p_nm = furthest_point line points in
-        let l_line = (p1, pivot_point) in
-        let r_line = (pivot_point, p2) in
-        let l_points = above_line_l l_line points in
-        let r_points = above_line_r r_line points in
-        let nms = p_nm in
-          let nm1, nms = Name.fork nms in
-          let nm2, nms = Name.fork nms in
-          let nm3, nms = Name.fork nms in
-          let nm0 = nms in
-        `Two(`One(pivot_point),`Two(
-          `Name(nm0, `Art(r.AA.mfn_nart nm1 (r_line, r_points))),
-          `Name(nm2, `Art(r.AA.mfn_nart nm3 (l_line, l_points)))
-        ))
-      )
-    in
-    fun l p -> mfn.AA.mfn_data (l,p)
-
-  let points_cell = make_points_cell (Name.gensym "dum")
-
-  let rope_quickhull_main : Name.t -> PointRope.Data.t -> PointRope.Data.t =
-    (* Allocate these memoized tables *statically* *)
-    let qh_upper = rope_quickhull_rec (Name.gensym "upper") in
-    let qh_lower = rope_quickhull_rec (Name.gensym "lower") in
-    let min = Seq.rope_reduce (Name.gensym "points_min") x_min in
-    let max = Seq.rope_reduce (Name.gensym "points_max") x_max in
-    (* A convex hull consists of an upper and lower hull, each computed
-       recursively using quickhull_rec.  We distinguish these two
-       sub-hulls using an initial line that is defined by the points
-       with the max and min X value. *)
-    fun nm points ->
-      let p_min_x = match min points with None -> failwith "no points min_x" | Some(x) -> x in
-      let p_max_x = match max points with None -> failwith "no points min_y" | Some(x) -> x in
-      let line_above = (p_min_x, p_max_x) in
-      let line_below = (p_max_x, p_min_x) in (* "below" here means swapped coordinates from "above". *)
-      let points_above = above_line_l line_above points in
-      let points_below = above_line_r line_below points in
-      let nms = nm in
-        let nm1, nms = Name.fork nms in
-        let nm2, nms = Name.fork nms in
-        let nm3, nms = Name.fork nms in
-        let nm0 = nms in
-      `Two(`One(p_max_x),`Two(
-        `Name(nm0, `Art(points_cell nm1 (qh_upper line_above points_above))),
-        `Two(`One(p_min_x),
-        `Name(nm2, `Art(points_cell nm3 (qh_lower line_below points_below)))
-      )))
-
-  let rope_quickhull : Name.t -> IntsSt.List.Data.t -> IntsSt.List.Data.t =
-  fun nm list ->
-    let points = points_rope_of_int_list list in
-    let hull_rope = rope_quickhull_main nm points in
-    int_list_of_points_rope hull_rope
-
->>>>>>> d8fcee13
-
 end